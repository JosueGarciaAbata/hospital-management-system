<?xml version="1.0" encoding="UTF-8"?>
<project xmlns="http://maven.apache.org/POM/4.0.0" xmlns:xsi="http://www.w3.org/2001/XMLSchema-instance"
<<<<<<< HEAD
         xsi:schemaLocation="http://maven.apache.org/POM/4.0.0 https://maven.apache.org/xsd/maven-4.0.0.xsd">
    <modelVersion>4.0.0</modelVersion>
    <parent>
        <groupId>com.hospital</groupId>
        <artifactId>hospital-system-parent</artifactId>
        <version>0.0.1-SNAPSHOT</version>
        <relativePath>../pom.xml</relativePath>
    </parent>
    <artifactId>consulting-service</artifactId>
    <version>0.0.1-SNAPSHOT</version>
    <name>consulting-service</name>
    <description>Demo project for Spring Boot</description>
    <url/>
    <licenses>
        <license/>
    </licenses>
    <developers>
        <developer/>
    </developers>
    <scm>
        <connection/>
        <developerConnection/>
        <tag/>
        <url/>
    </scm>
    <properties>
        <java.version>17</java.version>
        <spring-cloud.version>2025.0.0</spring-cloud.version>
    </properties>
    <dependencies>
        <dependency>
            <groupId>org.springframework.boot</groupId>
            <artifactId>spring-boot-starter-data-jpa</artifactId>
        </dependency>
        <dependency>
            <groupId>org.springframework.boot</groupId>
            <artifactId>spring-boot-starter-web</artifactId>
        </dependency>
=======
		 xsi:schemaLocation="http://maven.apache.org/POM/4.0.0 https://maven.apache.org/xsd/maven-4.0.0.xsd">
	<modelVersion>4.0.0</modelVersion>
	<parent>
		<groupId>com.hospital</groupId>
		<artifactId>hospital-system-parent</artifactId>
		<version>0.0.1-SNAPSHOT</version>
		<relativePath>../pom.xml</relativePath>
	</parent>
	<artifactId>consulting-service</artifactId>
	<version>0.0.1-SNAPSHOT</version>
	<name>consulting-service</name>
	<description>Demo project for Spring Boot</description>
	<url/>
	<licenses>
		<license/>
	</licenses>
	<developers>
		<developer/>
	</developers>
	<scm>
		<connection/>
		<developerConnection/>
		<tag/>
		<url/>
	</scm>
	<properties>
		<java.version>17</java.version>
		<spring-cloud.version>2025.0.0</spring-cloud.version>
	</properties>
	<dependencies>
		<dependency>
			<groupId>org.springframework.boot</groupId>
			<artifactId>spring-boot-starter-data-jpa</artifactId>
		</dependency>
		<dependency>
			<groupId>org.springframework.boot</groupId>
			<artifactId>spring-boot-starter-web</artifactId>
		</dependency>
>>>>>>> fe95f15b

        <dependency>
            <groupId>org.springframework.cloud</groupId>
            <artifactId>spring-cloud-starter-openfeign</artifactId>
        </dependency>

        <dependency>
            <groupId>org.springframework.cloud</groupId>
            <artifactId>spring-cloud-starter-netflix-eureka-client</artifactId>
        </dependency>

        <dependency>
            <groupId>org.postgresql</groupId>
            <artifactId>postgresql</artifactId>
            <scope>runtime</scope>
        </dependency>
        <dependency>
            <groupId>org.springframework.boot</groupId>
            <artifactId>spring-boot-starter-test</artifactId>
            <scope>test</scope>
        </dependency>

<<<<<<< HEAD
        <dependency>
            <groupId>org.mapstruct</groupId>
            <artifactId>mapstruct</artifactId>
            <version>1.6.3</version>
        </dependency>
        <dependency>
            <groupId>org.mapstruct</groupId>
            <artifactId>mapstruct-processor</artifactId>
            <version>1.6.3</version>
            <scope>provided</scope>
        </dependency>

    </dependencies>



    <build>
        <plugins>
            <plugin>
                <groupId>org.springframework.boot</groupId>
                <artifactId>spring-boot-maven-plugin</artifactId>
            </plugin>

            <plugin>
                <groupId>org.apache.maven.plugins</groupId>
                <artifactId>maven-compiler-plugin</artifactId>
                <configuration>
                    <annotationProcessorPaths>
                        <path>
                            <groupId>org.mapstruct</groupId>
                            <artifactId>mapstruct-processor</artifactId>
                            <version>1.6.3</version>
                        </path>
                        <path>
                            <groupId>org.projectlombok</groupId>
                            <artifactId>lombok</artifactId>
                            <version>1.18.32</version>
                        </path>
                        <path>
                            <groupId>org.projectlombok</groupId>
                            <artifactId>lombok-mapstruct-binding</artifactId>
                            <version>0.2.0</version>
                        </path>
                    </annotationProcessorPaths>
                </configuration>
            </plugin>
        </plugins>
    </build>
=======
		<dependency>
			<groupId>org.mapstruct</groupId>
			<artifactId>mapstruct</artifactId>
			<version>1.6.3</version>
		</dependency>
		<dependency>
			<groupId>org.mapstruct</groupId>
			<artifactId>mapstruct-processor</artifactId>
			<version>1.6.3</version>
			<scope>provided</scope>
		</dependency>

	</dependencies>



	<build>
		<plugins>
			<plugin>
				<groupId>org.springframework.boot</groupId>
				<artifactId>spring-boot-maven-plugin</artifactId>
			</plugin>

			<plugin>
				<groupId>org.apache.maven.plugins</groupId>
				<artifactId>maven-compiler-plugin</artifactId>
				<configuration>
					<annotationProcessorPaths>
						<path>
							<groupId>org.mapstruct</groupId>
							<artifactId>mapstruct-processor</artifactId>
							<version>1.6.3</version>
						</path>
						<path>
							<groupId>org.projectlombok</groupId>
							<artifactId>lombok</artifactId>
							<version>1.18.32</version>
						</path>
						<path>
							<groupId>org.projectlombok</groupId>
							<artifactId>lombok-mapstruct-binding</artifactId>
							<version>0.2.0</version>
						</path>
					</annotationProcessorPaths>
				</configuration>
			</plugin>
		</plugins>
	</build>
>>>>>>> fe95f15b
</project><|MERGE_RESOLUTION|>--- conflicted
+++ resolved
@@ -1,45 +1,5 @@
 <?xml version="1.0" encoding="UTF-8"?>
 <project xmlns="http://maven.apache.org/POM/4.0.0" xmlns:xsi="http://www.w3.org/2001/XMLSchema-instance"
-<<<<<<< HEAD
-         xsi:schemaLocation="http://maven.apache.org/POM/4.0.0 https://maven.apache.org/xsd/maven-4.0.0.xsd">
-    <modelVersion>4.0.0</modelVersion>
-    <parent>
-        <groupId>com.hospital</groupId>
-        <artifactId>hospital-system-parent</artifactId>
-        <version>0.0.1-SNAPSHOT</version>
-        <relativePath>../pom.xml</relativePath>
-    </parent>
-    <artifactId>consulting-service</artifactId>
-    <version>0.0.1-SNAPSHOT</version>
-    <name>consulting-service</name>
-    <description>Demo project for Spring Boot</description>
-    <url/>
-    <licenses>
-        <license/>
-    </licenses>
-    <developers>
-        <developer/>
-    </developers>
-    <scm>
-        <connection/>
-        <developerConnection/>
-        <tag/>
-        <url/>
-    </scm>
-    <properties>
-        <java.version>17</java.version>
-        <spring-cloud.version>2025.0.0</spring-cloud.version>
-    </properties>
-    <dependencies>
-        <dependency>
-            <groupId>org.springframework.boot</groupId>
-            <artifactId>spring-boot-starter-data-jpa</artifactId>
-        </dependency>
-        <dependency>
-            <groupId>org.springframework.boot</groupId>
-            <artifactId>spring-boot-starter-web</artifactId>
-        </dependency>
-=======
 		 xsi:schemaLocation="http://maven.apache.org/POM/4.0.0 https://maven.apache.org/xsd/maven-4.0.0.xsd">
 	<modelVersion>4.0.0</modelVersion>
 	<parent>
@@ -78,7 +38,6 @@
 			<groupId>org.springframework.boot</groupId>
 			<artifactId>spring-boot-starter-web</artifactId>
 		</dependency>
->>>>>>> fe95f15b
 
         <dependency>
             <groupId>org.springframework.cloud</groupId>
@@ -101,56 +60,6 @@
             <scope>test</scope>
         </dependency>
 
-<<<<<<< HEAD
-        <dependency>
-            <groupId>org.mapstruct</groupId>
-            <artifactId>mapstruct</artifactId>
-            <version>1.6.3</version>
-        </dependency>
-        <dependency>
-            <groupId>org.mapstruct</groupId>
-            <artifactId>mapstruct-processor</artifactId>
-            <version>1.6.3</version>
-            <scope>provided</scope>
-        </dependency>
-
-    </dependencies>
-
-
-
-    <build>
-        <plugins>
-            <plugin>
-                <groupId>org.springframework.boot</groupId>
-                <artifactId>spring-boot-maven-plugin</artifactId>
-            </plugin>
-
-            <plugin>
-                <groupId>org.apache.maven.plugins</groupId>
-                <artifactId>maven-compiler-plugin</artifactId>
-                <configuration>
-                    <annotationProcessorPaths>
-                        <path>
-                            <groupId>org.mapstruct</groupId>
-                            <artifactId>mapstruct-processor</artifactId>
-                            <version>1.6.3</version>
-                        </path>
-                        <path>
-                            <groupId>org.projectlombok</groupId>
-                            <artifactId>lombok</artifactId>
-                            <version>1.18.32</version>
-                        </path>
-                        <path>
-                            <groupId>org.projectlombok</groupId>
-                            <artifactId>lombok-mapstruct-binding</artifactId>
-                            <version>0.2.0</version>
-                        </path>
-                    </annotationProcessorPaths>
-                </configuration>
-            </plugin>
-        </plugins>
-    </build>
-=======
 		<dependency>
 			<groupId>org.mapstruct</groupId>
 			<artifactId>mapstruct</artifactId>
@@ -199,5 +108,4 @@
 			</plugin>
 		</plugins>
 	</build>
->>>>>>> fe95f15b
 </project>