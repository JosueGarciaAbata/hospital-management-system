package consulting_service.repositories;

import consulting_service.entities.MedicalConsultation;
import feign.Param;
import org.springframework.data.domain.Page;
import org.springframework.data.domain.Pageable;
import org.springframework.data.jpa.repository.JpaRepository;
<<<<<<< HEAD
import org.springframework.data.jpa.repository.JpaSpecificationExecutor;
import org.springframework.data.jpa.repository.Query;
import org.springframework.data.repository.query.Param;
=======
import org.springframework.data.jpa.repository.Query;
>>>>>>> 698c96e7

import java.time.LocalDateTime;
import java.util.List;
import java.util.Optional;

/**
 * Repositorio para operaciones CRUD de consultas médicas con soporte para filtros avanzados
 */
public interface MedicalConsultationsRepository extends JpaRepository<MedicalConsultation, Long>, 
        JpaSpecificationExecutor<MedicalConsultation> {

    @Query("SELECT mc FROM MedicalConsultation mc " +
            "WHERE mc.doctorId = :doctorId AND mc.deleted = false")
    Page<MedicalConsultation> findByDoctorIdAndDeletedFalse(
            @Param("doctorId") Long doctorId, Pageable pageable);
    Optional<MedicalConsultation> findByIdAndDeletedFalse(Long id);

    boolean existsByCenterIdAndDeletedFalse(Long centerId);

    boolean existsByDoctorIdAndDeletedFalse(Long doctorId);

    Page<MedicalConsultation> findByCenterIdAndDeletedFalse(Long centerId, Pageable pageable);

    Page<MedicalConsultation> findByDeletedFalse(Pageable pageable);

    Page<MedicalConsultation> findByDoctorIdInAndDeletedFalse(List<Long> doctorIds, Pageable pageable);
    
    /**
     * Búsqueda con filtros dinámicos
     */
    @Query("SELECT mc FROM MedicalConsultation mc WHERE " +
           "(:dateStart IS NULL OR mc.date >= :dateStart) AND " +
           "(:dateEnd IS NULL OR mc.date <= :dateEnd) AND " +
           "(:deleted IS NULL OR mc.deleted = :deleted) AND " +
           "(:centerId IS NULL OR mc.centerId = :centerId) AND " +
           "(:doctorId IS NULL OR mc.doctorId = :doctorId)")
    Page<MedicalConsultation> findByFilters(
            @Param("dateStart") LocalDateTime dateStart,
            @Param("dateEnd") LocalDateTime dateEnd,
            @Param("deleted") Boolean deleted,
            @Param("centerId") Long centerId,
            @Param("doctorId") Long doctorId,
            Pageable pageable);
    
    /**
     * Búsqueda con múltiples centros médicos y médicos - DEPRECATED: Use Specifications instead
     * @deprecated Use {@link #findAll(Specification, Pageable)} with MedicalConsultationSpecifications
     */
    @Deprecated
    @Query("SELECT mc FROM MedicalConsultation mc WHERE " +
       "(:dateStart IS NULL OR mc.date >= :dateStart) AND " +
       "(:dateEnd IS NULL OR mc.date <= :dateEnd) AND " +
       "(:deleted IS NULL OR mc.deleted = :deleted) AND " +
       "(:centerIds IS NULL OR mc.centerId IN :centerIds) AND " +
       "(:doctorIds IS NULL OR mc.doctorId IN :doctorIds)")
Page<MedicalConsultation> findByAdvancedFiltersLegacy(
        @Param("dateStart") LocalDateTime dateStart,
        @Param("dateEnd") LocalDateTime dateEnd,
        @Param("deleted") Boolean deleted,
        @Param("centerIds") List<Long> centerIds,
        @Param("doctorIds") List<Long> doctorIds,
        Pageable pageable);

    
    /**
     * Cuenta el número total de consultas médicas que coinciden con los filtros
     */
    @Query("SELECT COUNT(mc) FROM MedicalConsultation mc WHERE " +
           "(:dateStart IS NULL OR mc.date >= :dateStart) AND " +
           "(:dateEnd IS NULL OR mc.date <= :dateEnd) AND " +
           "(:deleted IS NULL OR mc.deleted = :deleted) AND " +
           "(:centerIds IS NULL OR mc.centerId IN :centerIds) AND " +
           "(:doctorIds IS NULL OR mc.doctorId IN :doctorIds)")
    long countByAdvancedFilters(
            @Param("dateStart") LocalDateTime dateStart,
            @Param("dateEnd") LocalDateTime dateEnd,
            @Param("deleted") Boolean deleted,
            @Param("centerIds") List<Long> centerIds,
            @Param("doctorIds") List<Long> doctorIds);
            
    /**
     * Encuentra la primera fecha de consulta que coincide con los filtros
     */
    @Query("SELECT MIN(mc.date) FROM MedicalConsultation mc WHERE " +
           "(:dateStart IS NULL OR mc.date >= :dateStart) AND " +
           "(:dateEnd IS NULL OR mc.date <= :dateEnd) AND " +
           "(:deleted IS NULL OR mc.deleted = :deleted) AND " +
           "(:centerIds IS NULL OR mc.centerId IN :centerIds) AND " +
           "(:doctorIds IS NULL OR mc.doctorId IN :doctorIds)")
    LocalDateTime findFirstDateByAdvancedFilters(
            @Param("dateStart") LocalDateTime dateStart,
            @Param("dateEnd") LocalDateTime dateEnd,
            @Param("deleted") Boolean deleted,
            @Param("centerIds") List<Long> centerIds,
            @Param("doctorIds") List<Long> doctorIds);
            
    /**
     * Encuentra la última fecha de consulta que coincide con los filtros
     */
    @Query("SELECT MAX(mc.date) FROM MedicalConsultation mc WHERE " +
           "(:dateStart IS NULL OR mc.date >= :dateStart) AND " +
           "(:dateEnd IS NULL OR mc.date <= :dateEnd) AND " +
           "(:deleted IS NULL OR mc.deleted = :deleted) AND " +
           "(:centerIds IS NULL OR mc.centerId IN :centerIds) AND " +
           "(:doctorIds IS NULL OR mc.doctorId IN :doctorIds)")
    LocalDateTime findLastDateByAdvancedFilters(
            @Param("dateStart") LocalDateTime dateStart,
            @Param("dateEnd") LocalDateTime dateEnd,
            @Param("deleted") Boolean deleted,
            @Param("centerIds") List<Long> centerIds,
            @Param("doctorIds") List<Long> doctorIds);
            
    /**
     * Cuenta el número de centros médicos distintos
     */
    @Query("SELECT COUNT(DISTINCT mc.centerId) FROM MedicalConsultation mc WHERE " +
           "(:dateStart IS NULL OR mc.date >= :dateStart) AND " +
           "(:dateEnd IS NULL OR mc.date <= :dateEnd) AND " +
           "(:deleted IS NULL OR mc.deleted = :deleted) AND " +
           "(:centerIds IS NULL OR mc.centerId IN :centerIds) AND " +
           "(:doctorIds IS NULL OR mc.doctorId IN :doctorIds)")
    long countDistinctCentersIdByAdvancedFilters(
            @Param("dateStart") LocalDateTime dateStart,
            @Param("dateEnd") LocalDateTime dateEnd,
            @Param("deleted") Boolean deleted,
            @Param("centerIds") List<Long> centerIds,
            @Param("doctorIds") List<Long> doctorIds);
            
    /**
     * Cuenta el número de médicos distintos
     */
    @Query("SELECT COUNT(DISTINCT mc.doctorId) FROM MedicalConsultation mc WHERE " +
           "(:dateStart IS NULL OR mc.date >= :dateStart) AND " +
           "(:dateEnd IS NULL OR mc.date <= :dateEnd) AND " +
           "(:deleted IS NULL OR mc.deleted = :deleted) AND " +
           "(:centerIds IS NULL OR mc.centerId IN :centerIds) AND " +
           "(:doctorIds IS NULL OR mc.doctorId IN :doctorIds)")
    long countDistinctDoctorsIdByAdvancedFilters(
            @Param("dateStart") LocalDateTime dateStart,
            @Param("dateEnd") LocalDateTime dateEnd,
            @Param("deleted") Boolean deleted,
            @Param("centerIds") List<Long> centerIds,
            @Param("doctorIds") List<Long> doctorIds);
            
    /**
     * Cuenta el número de pacientes distintos
     */
    @Query("SELECT COUNT(DISTINCT mc.patientId) FROM MedicalConsultation mc WHERE " +
           "(:dateStart IS NULL OR mc.date >= :dateStart) AND " +
           "(:dateEnd IS NULL OR mc.date <= :dateEnd) AND " +
           "(:deleted IS NULL OR mc.deleted = :deleted) AND " +
           "(:centerIds IS NULL OR mc.centerId IN :centerIds) AND " +
           "(:doctorIds IS NULL OR mc.doctorId IN :doctorIds)")
    long countDistinctPatientsIdByAdvancedFilters(
            @Param("dateStart") LocalDateTime dateStart,
            @Param("dateEnd") LocalDateTime dateEnd,
            @Param("deleted") Boolean deleted,
            @Param("centerIds") List<Long> centerIds,
            @Param("doctorIds") List<Long> doctorIds);
}<|MERGE_RESOLUTION|>--- conflicted
+++ resolved
@@ -1,32 +1,23 @@
 package consulting_service.repositories;
 
 import consulting_service.entities.MedicalConsultation;
-import feign.Param;
 import org.springframework.data.domain.Page;
 import org.springframework.data.domain.Pageable;
 import org.springframework.data.jpa.repository.JpaRepository;
-<<<<<<< HEAD
-import org.springframework.data.jpa.repository.JpaSpecificationExecutor;
 import org.springframework.data.jpa.repository.Query;
 import org.springframework.data.repository.query.Param;
-=======
-import org.springframework.data.jpa.repository.Query;
->>>>>>> 698c96e7
 
 import java.time.LocalDateTime;
 import java.util.List;
 import java.util.Optional;
 
-/**
- * Repositorio para operaciones CRUD de consultas médicas con soporte para filtros avanzados
- */
-public interface MedicalConsultationsRepository extends JpaRepository<MedicalConsultation, Long>, 
-        JpaSpecificationExecutor<MedicalConsultation> {
+public interface MedicalConsultationsRepository extends JpaRepository<MedicalConsultation, Long> {
 
     @Query("SELECT mc FROM MedicalConsultation mc " +
             "WHERE mc.doctorId = :doctorId AND mc.deleted = false")
     Page<MedicalConsultation> findByDoctorIdAndDeletedFalse(
             @Param("doctorId") Long doctorId, Pageable pageable);
+    
     Optional<MedicalConsultation> findByIdAndDeletedFalse(Long id);
 
     boolean existsByCenterIdAndDeletedFalse(Long centerId);
@@ -58,7 +49,7 @@
     
     /**
      * Búsqueda con múltiples centros médicos y médicos - DEPRECATED: Use Specifications instead
-     * @deprecated Use {@link #findAll(Specification, Pageable)} with MedicalConsultationSpecifications
+     * @deprecated Use {@link org.springframework.data.jpa.domain.Specification} with MedicalConsultationSpecifications
      */
     @Deprecated
     @Query("SELECT mc FROM MedicalConsultation mc WHERE " +
@@ -67,13 +58,13 @@
        "(:deleted IS NULL OR mc.deleted = :deleted) AND " +
        "(:centerIds IS NULL OR mc.centerId IN :centerIds) AND " +
        "(:doctorIds IS NULL OR mc.doctorId IN :doctorIds)")
-Page<MedicalConsultation> findByAdvancedFiltersLegacy(
-        @Param("dateStart") LocalDateTime dateStart,
-        @Param("dateEnd") LocalDateTime dateEnd,
-        @Param("deleted") Boolean deleted,
-        @Param("centerIds") List<Long> centerIds,
-        @Param("doctorIds") List<Long> doctorIds,
-        Pageable pageable);
+    Page<MedicalConsultation> findByAdvancedFiltersLegacy(
+            @Param("dateStart") LocalDateTime dateStart,
+            @Param("dateEnd") LocalDateTime dateEnd,
+            @Param("deleted") Boolean deleted,
+            @Param("centerIds") List<Long> centerIds,
+            @Param("doctorIds") List<Long> doctorIds,
+            Pageable pageable);
 
     
     /**
