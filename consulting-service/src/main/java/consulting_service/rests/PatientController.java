--- conflicted
+++ resolved
@@ -32,20 +32,13 @@
     * de que otro microservicio lo necesite tal vez no sea lo mas optimo
     * asi que mejor lo mando como RequestParam
     * */
-<<<<<<< HEAD
     @RolesAllowed({"DOCTOR","ADMIN"})
-    @GetMapping("/by-center/{id}")
-    public ResponseEntity<?> getPatients( @PathVariable Long id) {
-        List<Patient> patients = service.getPatients(id);
-=======
-    @RolesAllowed("DOCTOR")
     @GetMapping
     public ResponseEntity<?> getPatients(
             @RequestParam Long centerId,
             @RequestParam(defaultValue = "0") int page,
             @RequestParam(defaultValue = "10") int size) {
         Page<PatientResponseDTO> patientsPage = service.getPatients(centerId, page, size);
->>>>>>> fe95f15b
 
         if (patientsPage.isEmpty()) {
             Map<String, String> response = Map.of(
@@ -57,15 +50,13 @@
         return ResponseEntity.ok(patientsPage);
     }
 
-<<<<<<< HEAD
+
     @RolesAllowed({"DOCTOR","ADMIN"})
     @GetMapping("/center-has-patients/{centerId}")
     public ResponseEntity<Void> checkCenter(@PathVariable Long centerId) {
         boolean exists = service.centerHasPatients(centerId);
         return exists ? ResponseEntity.ok().build() : ResponseEntity.notFound().build();
     }
-=======
->>>>>>> fe95f15b
 
     @RolesAllowed("DOCTOR")
     @GetMapping("/{id}")
