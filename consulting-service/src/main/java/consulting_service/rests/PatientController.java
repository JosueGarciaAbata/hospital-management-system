package consulting_service.rests;

import consulting_service.dtos.request.PatientRequestDTO;
import consulting_service.dtos.response.PatientResponseDTO;
import consulting_service.entities.Patient;
import consulting_service.mappers.PatientMapper;
import consulting_service.security.annotations.RolesAllowed;
import consulting_service.services.Patient.PatientService;
import consulting_service.services.Patient.PatientServiceImp;
import jakarta.validation.Valid;
import org.springframework.data.domain.Page;
import org.springframework.http.HttpStatus;
import org.springframework.http.ResponseEntity;
import org.springframework.web.bind.annotation.*;

import java.util.List;
import java.util.Map;

@RestController
@RequestMapping("/api/consulting/patients")
public class PatientController {

    private final PatientService service;
    private final PatientMapper mapper;

    public PatientController(PatientServiceImp service, PatientMapper mapper) {
        this.service = service;
        this.mapper = mapper;
    }

    /*
<<<<<<< HEAD
    *  aunque el gateway pone el center id en los header (@RequestHeader("X-Center-Id") Long centerId), en caso
    * de que otro microservicio lo necesite tal vez no sea lo mas optimo
    * asi que mejor lo mando como RequestParam
    * */
=======
     * Aunque el gateway pone el centerId en los headers (@RequestHeader("X-Center-Id") Long centerId),
     * en caso de que otro microservicio lo necesite tal vez no sea lo más óptimo,
     * así que mejor lo mando como RequestParam.
     */
>>>>>>> 50d0b47c
    @RolesAllowed({"ADMIN", "DOCTOR"})
    @GetMapping
    public ResponseEntity<?> getPatients(
            @RequestParam Long centerId,
            @RequestParam(defaultValue = "0") int page,
            @RequestParam(defaultValue = "10") int size) {

        Page<PatientResponseDTO> patientsPage = service.getPatients(centerId, page, size);

        if (patientsPage.isEmpty()) {
            Map<String, String> response = Map.of(
                    "detail", "No hay pacientes para este centro médico"
            );
            return ResponseEntity.status(HttpStatus.NOT_FOUND).body(response);
        }

        return ResponseEntity.ok(patientsPage);
    }


<<<<<<< HEAD
    @RolesAllowed({"DOCTOR","ADMIN"})
=======
    @RolesAllowed({"DOCTOR", "ADMIN"})
>>>>>>> 50d0b47c
    @GetMapping("/center-has-patients/{centerId}")
    public ResponseEntity<Void> checkCenter(@PathVariable Long centerId) {
        boolean exists = service.centerHasPatients(centerId);
        return exists ? ResponseEntity.ok().build() : ResponseEntity.notFound().build();
    }

<<<<<<< HEAD
    @RolesAllowed("DOCTOR")
=======
    @RolesAllowed({"DOCTOR", "ADMIN"})
>>>>>>> 50d0b47c
    @GetMapping("/{id}")
    public ResponseEntity<Patient> getPatient(@PathVariable Long id) {
        Patient patient = service.getPatient(id);
        return ResponseEntity.ok(patient);
    }

    @RolesAllowed("DOCTOR")
    @PostMapping
    public ResponseEntity<PatientResponseDTO> addPatient(@Valid @RequestBody PatientRequestDTO request) {
        Patient patient = service.addPatient(request);
        PatientResponseDTO response = mapper.toDTO(patient);
        return ResponseEntity.status(HttpStatus.CREATED).body(response);
    }

    @RolesAllowed("DOCTOR")
    @PutMapping("/{id}")
    public ResponseEntity<PatientResponseDTO> updatePatient(@PathVariable Long id,
                                                            @Valid @RequestBody PatientRequestDTO request) {
        Patient patient = service.updatePatient(id, request);
        PatientResponseDTO response = mapper.toDTO(patient);
        return ResponseEntity.ok(response);
    }

    @RolesAllowed("DOCTOR")
    @DeleteMapping("/{id}")
    public ResponseEntity<Void> deletePatient(@PathVariable Long id) {
        service.deletePatient(id);
        return ResponseEntity.noContent().build();
    }
}<|MERGE_RESOLUTION|>--- conflicted
+++ resolved
@@ -13,7 +13,6 @@
 import org.springframework.http.ResponseEntity;
 import org.springframework.web.bind.annotation.*;
 
-import java.util.List;
 import java.util.Map;
 
 @RestController
@@ -28,18 +27,11 @@
         this.mapper = mapper;
     }
 
-    /*
-<<<<<<< HEAD
-    *  aunque el gateway pone el center id en los header (@RequestHeader("X-Center-Id") Long centerId), en caso
-    * de que otro microservicio lo necesite tal vez no sea lo mas optimo
-    * asi que mejor lo mando como RequestParam
-    * */
-=======
+    /**
      * Aunque el gateway pone el centerId en los headers (@RequestHeader("X-Center-Id") Long centerId),
      * en caso de que otro microservicio lo necesite tal vez no sea lo más óptimo,
      * así que mejor lo mando como RequestParam.
      */
->>>>>>> 50d0b47c
     @RolesAllowed({"ADMIN", "DOCTOR"})
     @GetMapping
     public ResponseEntity<?> getPatients(
@@ -59,23 +51,14 @@
         return ResponseEntity.ok(patientsPage);
     }
 
-
-<<<<<<< HEAD
-    @RolesAllowed({"DOCTOR","ADMIN"})
-=======
     @RolesAllowed({"DOCTOR", "ADMIN"})
->>>>>>> 50d0b47c
     @GetMapping("/center-has-patients/{centerId}")
     public ResponseEntity<Void> checkCenter(@PathVariable Long centerId) {
         boolean exists = service.centerHasPatients(centerId);
         return exists ? ResponseEntity.ok().build() : ResponseEntity.notFound().build();
     }
 
-<<<<<<< HEAD
-    @RolesAllowed("DOCTOR")
-=======
     @RolesAllowed({"DOCTOR", "ADMIN"})
->>>>>>> 50d0b47c
     @GetMapping("/{id}")
     public ResponseEntity<Patient> getPatient(@PathVariable Long id) {
         Patient patient = service.getPatient(id);
