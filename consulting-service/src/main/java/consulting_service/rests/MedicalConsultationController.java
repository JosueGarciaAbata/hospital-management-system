--- conflicted
+++ resolved
@@ -43,11 +43,7 @@
         return ResponseEntity.ok(medicalConsultations);
     }
 
-<<<<<<< HEAD
     @RolesAllowed({"ADMIN", "DOCTOR"})
-=======
-    @RolesAllowed({"DOCTOR","ADMIN"})
->>>>>>> 3f1e5700
     @GetMapping("/by-center/{centerId}")
     public ResponseEntity<Page<MedicalConsultationResponseDTO>> getConsultationsByCenter(
             @PathVariable Long centerId,
@@ -86,29 +82,21 @@
     }
 
 
-<<<<<<< HEAD
     @RolesAllowed({"ADMIN", "DOCTOR"})
-=======
-    @RolesAllowed({"DOCTOR","ADMIN"})
->>>>>>> 3f1e5700
     @GetMapping("/center-has-consultations/{centerId}")
     public ResponseEntity<Void> checkCenter(@PathVariable Long centerId) {
         boolean exists = service.centerHasConsultations(centerId);
         return exists ? ResponseEntity.ok().build() : ResponseEntity.notFound().build();
     }
 
-<<<<<<< HEAD
-    @RolesAllowed({"ADMIN", "DOCTOR"})
-=======
-    @RolesAllowed({"DOCTOR","ADMIN"})
->>>>>>> 3f1e5700
+    @RolesAllowed("DOCTOR")
     @GetMapping("/doctor-has-consultations/{doctorId}")
     public ResponseEntity<Void> checkDoctor(@PathVariable Long doctorId) {
         boolean exists = service.doctorHasConsultations(doctorId);
         return exists ? ResponseEntity.ok().build() : ResponseEntity.notFound().build();
     }
 
-    @RolesAllowed({"ADMIN", "DOCTOR"})
+    @RolesAllowed("DOCTOR")
     @GetMapping("/{id}")
     public ResponseEntity<MedicalConsultationResponseDTO> getMedicalConsultation(@PathVariable Long id
     ) {
