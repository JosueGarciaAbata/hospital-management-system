package consulting_service.rests;

import consulting_service.dtos.request.MedicalConsultationRequestDTO;
import consulting_service.dtos.request.PatientRequestDTO;
import consulting_service.dtos.response.MedicalConsultations.MedicalConsultationResponseDTO;
import consulting_service.dtos.response.PatientResponseDTO;
import consulting_service.entities.Patient;
import consulting_service.feign.admin_service.dtos.DoctorRead;
import consulting_service.feign.admin_service.services.DoctorServiceClient;
import consulting_service.security.annotations.RolesAllowed;
import consulting_service.services.MedicalConsultations.MedicalConsultationsService;
import jakarta.validation.Valid;
import org.springframework.data.domain.Page;
import org.springframework.http.HttpStatus;
import org.springframework.http.ResponseEntity;
import org.springframework.web.bind.annotation.*;

import java.util.List;
import java.util.Map;

@RestController
@RequestMapping("/api/consulting/medical-consultations")
public class MedicalConsultationController {

    private final MedicalConsultationsService service;
    private final DoctorServiceClient doctorServiceClient;

    public MedicalConsultationController(MedicalConsultationsService service, DoctorServiceClient doctorServiceClient) {
        this.service = service;
        this.doctorServiceClient = doctorServiceClient;
    }

    @RolesAllowed("DOCTOR")
    @GetMapping
    public ResponseEntity<Page<MedicalConsultationResponseDTO>> getMedicalConsultations(
            @RequestParam Long doctorId,
            @RequestParam(defaultValue = "0") int page,
            @RequestParam(defaultValue = "10") int size) {

        Page<MedicalConsultationResponseDTO> medicalConsultations =
                service.getMedicalConsultations(doctorId, page, size);

        return ResponseEntity.ok(medicalConsultations);
    }

<<<<<<< HEAD
    @RolesAllowed({"DOCTOR","ADMIN"})
=======
    @RolesAllowed("DOCTOR")
    @GetMapping("/by-center/{centerId}")
    public ResponseEntity<Page<MedicalConsultationResponseDTO>> getConsultationsByCenter(
            @PathVariable Long centerId,
            @RequestParam(defaultValue = "0") int page,
            @RequestParam(defaultValue = "10") int size) {

        Page<MedicalConsultationResponseDTO> consultations =
                service.getMedicalConsultationsByCenter(centerId, page, size);

        return ResponseEntity.ok(consultations);
    }

    @RolesAllowed("DOCTOR")
    @GetMapping("/all")
    public ResponseEntity<Page<MedicalConsultationResponseDTO>> getAllConsultations(
            @RequestParam(defaultValue = "0") int page,
            @RequestParam(defaultValue = "10") int size) {

        Page<MedicalConsultationResponseDTO> consultations =
                service.getAllMedicalConsultations(page, size);

        return ResponseEntity.ok(consultations);
    }

    @RolesAllowed("DOCTOR")
    @GetMapping("/by-specialty/{specialtyId}")
    public ResponseEntity<Page<MedicalConsultationResponseDTO>> getConsultationsBySpecialty(
            @PathVariable Long specialtyId,
            @RequestParam(defaultValue = "0") int page,
            @RequestParam(defaultValue = "10") int size) {

        Page<MedicalConsultationResponseDTO> consultations =
                service.getMedicalConsultationsBySpecialty(specialtyId, page, size);

        return ResponseEntity.ok(consultations);
    }


    @RolesAllowed("DOCTOR")
>>>>>>> fe95f15b
    @GetMapping("/center-has-consultations/{centerId}")
    public ResponseEntity<Void> checkCenter(@PathVariable Long centerId) {
        boolean exists = service.centerHasConsultations(centerId);
        return exists ? ResponseEntity.ok().build() : ResponseEntity.notFound().build();
    }

    @RolesAllowed({"DOCTOR","ADMIN"})
    @GetMapping("/doctor-has-consultations/{doctorId}")
    public ResponseEntity<Void> checkDoctor(@PathVariable Long doctorId) {
        boolean exists = service.doctorHasConsultations(doctorId);
        return exists ? ResponseEntity.ok().build() : ResponseEntity.notFound().build();
    }

    @RolesAllowed("DOCTOR")
    @GetMapping("/{id}")
    public ResponseEntity<MedicalConsultationResponseDTO> getMedicalConsultation(@PathVariable Long id
    ) {
        MedicalConsultationResponseDTO response = this.service.getMedicalConsultationById(id);

        return ResponseEntity.ok(response);

    }



    @RolesAllowed("DOCTOR")
    @PostMapping
    public ResponseEntity<MedicalConsultationResponseDTO> addMedicalConsultation(@Valid @RequestBody MedicalConsultationRequestDTO request) {

        MedicalConsultationResponseDTO response = service.addMedicalConsultation(request);

        return ResponseEntity.status(HttpStatus.CREATED).body(response);

    }
    @RolesAllowed("DOCTOR")
    @PutMapping("/{id}")
    public ResponseEntity<MedicalConsultationResponseDTO> updateMedicalConsultation(@PathVariable Long id,@Valid  @RequestBody MedicalConsultationRequestDTO request) {

        MedicalConsultationResponseDTO response = service.updateMedicalConsultation(id, request);

        return ResponseEntity.ok(response);
    }

    @RolesAllowed("DOCTOR")
    @DeleteMapping("/{id}")
    public ResponseEntity<Void> deleteMedicalConsultation(@PathVariable Long id) {
        service.deleteMedicalConsultation(id);
        return ResponseEntity.noContent().build();
    }



}<|MERGE_RESOLUTION|>--- conflicted
+++ resolved
@@ -43,10 +43,7 @@
         return ResponseEntity.ok(medicalConsultations);
     }
 
-<<<<<<< HEAD
     @RolesAllowed({"DOCTOR","ADMIN"})
-=======
-    @RolesAllowed("DOCTOR")
     @GetMapping("/by-center/{centerId}")
     public ResponseEntity<Page<MedicalConsultationResponseDTO>> getConsultationsByCenter(
             @PathVariable Long centerId,
@@ -86,7 +83,6 @@
 
 
     @RolesAllowed("DOCTOR")
->>>>>>> fe95f15b
     @GetMapping("/center-has-consultations/{centerId}")
     public ResponseEntity<Void> checkCenter(@PathVariable Long centerId) {
         boolean exists = service.centerHasConsultations(centerId);
