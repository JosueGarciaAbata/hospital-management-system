--- conflicted
+++ resolved
@@ -14,45 +14,21 @@
 import java.util.Arrays;
 import java.util.List;
 
+@Component
 @Aspect
-@Component
 public class RoleCheckAspect {
 
     @Around("@annotation(rolesAllowed)")
     public Object checkRole(ProceedingJoinPoint joinPoint, RolesAllowed rolesAllowed) throws Throwable {
-        var attrs = (ServletRequestAttributes) RequestContextHolder.getRequestAttributes();
-        if (attrs == null) {
-            throw new ResponseStatusException(HttpStatus.FORBIDDEN, "No request context");
-        }
+        ServletRequestAttributes attrs = (ServletRequestAttributes) RequestContextHolder.getRequestAttributes();
+        HttpServletRequest request = attrs.getRequest();
 
-        var request = attrs.getRequest();
         String rolesHeader = request.getHeader("X-Roles");
-        if (rolesHeader == null || rolesHeader.isBlank()) {
-            throw new ResponseStatusException(HttpStatus.FORBIDDEN, "Falta cabecera X-Roles");
-        }
 
-        // normalizar
-        var userRoles = Arrays.stream(rolesHeader.split(","))
-                .map(String::trim)
-                .map(String::toUpperCase)
-                .filter(s -> !s.isBlank())
-                .toList();
-
-        var required = Arrays.stream(rolesAllowed.value())
-                .map(String::trim)
-                .map(String::toUpperCase)
-                .toArray(String[]::new);
-
-        // ✅ OR (al menos uno)
-        boolean allowed = Arrays.stream(required).anyMatch(userRoles::contains);
-
-<<<<<<< HEAD
         List<String> userRoles = Arrays.asList(rolesHeader.split(","));
         boolean allowed = Arrays.stream(rolesAllowed.value())
                 .anyMatch(userRoles::contains);
-               //si se necesita al menos uno entonces cambiar por any
-=======
->>>>>>> 3f1e5700
+               
         if (!allowed) {
             throw new ResponseStatusException(
                     HttpStatus.FORBIDDEN,
@@ -62,4 +38,5 @@
 
         return joinPoint.proceed();
     }
+
 }