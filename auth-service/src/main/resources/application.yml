server:
  port: ${ADMIN_SERVICE_PORT:8091}
  forward-headers-strategy: framework
  error:
    include-message: always


spring:

  application:
    name: ${ADMIN_SERVICE_NAME:admin-service}

  datasource:
    url: jdbc:postgresql://${DB_HOSTNAME}:${DB_PORT}/${DB_NAME}
    username: ${DB_USERNAME}
    password: ${DB_PASSWORD}
    driver-class-name: org.postgresql.Driver

  jpa:
    database-platform: org.hibernate.dialect.PostgreSQLDialect
    hibernate:
      ddl-auto: validate
    show-sql: true
    properties:
      hibernate.format_sql: true

  cloud:
    openfeign:
      httpclient:
        enabled: true
      circuitbreaker:
        enabled: false

feign:
  client:
    config:
      auth-service:
        connectTimeout: 2000
        readTimeout: 3000
        loggerLevel: BASIC

resilience4j:
  circuitbreaker:
    instances:
      authService:
        sliding-window-type: COUNT_BASED
        sliding-window-size: 10
        failure-rate-threshold: 50
        slow-call-duration-threshold: 2s
        wait-duration-in-open-state: 10s
  retry:
    instances:
      authService:
        max-attempts: 2
        wait-duration: 200ms
  ratelimiter:
    instances:
      authService:
        limit-for-period: 10
        limit-refresh-period: 10s
        timeout-duration: 0ms

eureka:
  client:
    service-url:
      defaultZone: ${EUREKA_URI}
    register-with-eureka: true
    fetch-registry: true
  instance:
    prefer-ip-address: true
<<<<<<< HEAD
    # evita colisiones cuando haya varias instancias
    instance-id: ${spring.application.name}:${spring.cloud.client.ip-address}:${server.port}

management:
  endpoints:
    web:
      base-path: /admin/actuator
      exposure:
        include: health,info
  endpoint:
    health:
      probes:
        enabled: true

logging:
  level:
    # Logger interno de Feign (si usas Logger.Level.FULL)
    feign: DEBUG
    # Tus clientes (ajusta el paquete de tus @FeignClient)
    com.hospital.admin_service.external: DEBUG
    # El config (para ver nuestro log)
    com.hospital.admin_service.config.FeignConfig: INFO

springdoc:
  api-docs.path: /v3/api-docs
  swagger-ui.path: /swagger-ui.html
=======
>>>>>>> 26329101
<|MERGE_RESOLUTION|>--- conflicted
+++ resolved
@@ -1,17 +1,13 @@
 server:
-  port: ${ADMIN_SERVICE_PORT:8091}
+  port: ${AUTH_PORT:8090}
   forward-headers-strategy: framework
-  error:
-    include-message: always
-
 
 spring:
-
   application:
-    name: ${ADMIN_SERVICE_NAME:admin-service}
+    name:  ${AUTH_NAME}
 
   datasource:
-    url: jdbc:postgresql://${DB_HOSTNAME}:${DB_PORT}/${DB_NAME}
+    url: jdbc:postgresql://${DB_HOSTNAME}:${DB_PORT}/hospital_system
     username: ${DB_USERNAME}
     password: ${DB_PASSWORD}
     driver-class-name: org.postgresql.Driver
@@ -19,46 +15,25 @@
   jpa:
     database-platform: org.hibernate.dialect.PostgreSQLDialect
     hibernate:
-      ddl-auto: validate
+      ddl-auto: update
     show-sql: true
-    properties:
-      hibernate.format_sql: true
 
   cloud:
     openfeign:
-      httpclient:
+      circuitbreaker:
         enabled: true
-      circuitbreaker:
-        enabled: false
 
-feign:
-  client:
-    config:
-      auth-service:
-        connectTimeout: 2000
-        readTimeout: 3000
-        loggerLevel: BASIC
-
-resilience4j:
-  circuitbreaker:
-    instances:
-      authService:
-        sliding-window-type: COUNT_BASED
-        sliding-window-size: 10
-        failure-rate-threshold: 50
-        slow-call-duration-threshold: 2s
-        wait-duration-in-open-state: 10s
-  retry:
-    instances:
-      authService:
-        max-attempts: 2
-        wait-duration: 200ms
-  ratelimiter:
-    instances:
-      authService:
-        limit-for-period: 10
-        limit-refresh-period: 10s
-        timeout-duration: 0ms
+  mail:
+    host: ${MAIL_HOST}
+    port: ${MAIL_PORT}
+    username: ${MAIL_USERNAME}
+    password: ${MAIL_PASSWORD}
+    properties:
+      mail:
+        smtp:
+          auth: true
+          starttls:
+            enable: true
 
 eureka:
   client:
@@ -68,32 +43,8 @@
     fetch-registry: true
   instance:
     prefer-ip-address: true
-<<<<<<< HEAD
-    # evita colisiones cuando haya varias instancias
     instance-id: ${spring.application.name}:${spring.cloud.client.ip-address}:${server.port}
-
-management:
-  endpoints:
-    web:
-      base-path: /admin/actuator
-      exposure:
-        include: health,info
-  endpoint:
-    health:
-      probes:
-        enabled: true
-
-logging:
-  level:
-    # Logger interno de Feign (si usas Logger.Level.FULL)
-    feign: DEBUG
-    # Tus clientes (ajusta el paquete de tus @FeignClient)
-    com.hospital.admin_service.external: DEBUG
-    # El config (para ver nuestro log)
-    com.hospital.admin_service.config.FeignConfig: INFO
 
 springdoc:
   api-docs.path: /v3/api-docs
   swagger-ui.path: /swagger-ui.html
-=======
->>>>>>> 26329101
