--- conflicted
+++ resolved
@@ -1,32 +1,23 @@
 <?xml version="1.0" encoding="UTF-8"?>
-<project xmlns="http://maven.apache.org/POM/4.0.0" xmlns:xsi="http://www.w3.org/2001/XMLSchema-instance"
-	xsi:schemaLocation="http://maven.apache.org/POM/4.0.0 https://maven.apache.org/xsd/maven-4.0.0.xsd">
-	<modelVersion>4.0.0</modelVersion>
-	<parent>
+<project xmlns="http://maven.apache.org/POM/4.0.0"
+         xmlns:xsi="http://www.w3.org/2001/XMLSchema-instance"
+         xsi:schemaLocation="http://maven.apache.org/POM/4.0.0 https://maven.apache.org/xsd/maven-4.0.0.xsd">
+    <modelVersion>4.0.0</modelVersion>
+
+    <parent>
         <groupId>com.hospital</groupId>
         <artifactId>hospital-system-parent</artifactId>
         <version>0.0.1-SNAPSHOT</version>
         <relativePath>../pom.xml</relativePath>
-	</parent>
-	<artifactId>admin-service</artifactId>
-	<version>0.0.1-SNAPSHOT</version>
-	<name>admin-service</name>
-	<description>Central hospital administration</description>
-	<url/>
-	<licenses>
-		<license/>
-	</licenses>
-	<developers>
-		<developer/>
-	</developers>
-	<scm>
-		<connection/>
-		<developerConnection/>
-		<tag/>
-		<url/>
-	</scm>
+    </parent>
 
-	<properties>
+    <artifactId>admin-service</artifactId>
+    <version>0.0.1-SNAPSHOT</version>
+    <name>admin-service</name>
+    <description>Central hospital administration</description>
+
+    <properties>
+        <!-- Si necesitas propiedades extra, agrégalas aquí -->
     </properties>
 
     <dependencyManagement>
@@ -42,29 +33,15 @@
     </dependencyManagement>
 
     <dependencies>
-		<dependency>
-			<groupId>org.springframework.boot</groupId>
-			<artifactId>spring-boot-starter-data-jpa</artifactId>
-		</dependency>
-		<dependency>
-			<groupId>org.springframework.boot</groupId>
-			<artifactId>spring-boot-starter-web</artifactId>
-		</dependency>
+        <!-- Spring Boot básicos -->
         <dependency>
-			<groupId>org.springframework.cloud</groupId>
-			<artifactId>spring-cloud-starter-netflix-eureka-client</artifactId>
-		</dependency>
-
-		<dependency>
-			<groupId>org.postgresql</groupId>
-			<artifactId>postgresql</artifactId>
-			<scope>runtime</scope>
-		</dependency>
-		<dependency>
-			<groupId>org.springframework.boot</groupId>
-			<artifactId>spring-boot-starter-test</artifactId>
-			<scope>test</scope>
-		</dependency>
+            <groupId>org.springframework.boot</groupId>
+            <artifactId>spring-boot-starter-data-jpa</artifactId>
+        </dependency>
+        <dependency>
+            <groupId>org.springframework.boot</groupId>
+            <artifactId>spring-boot-starter-web</artifactId>
+        </dependency>
         <dependency>
             <groupId>org.springframework.boot</groupId>
             <artifactId>spring-boot-starter-actuator</artifactId>
@@ -73,6 +50,22 @@
             <groupId>org.springframework.boot</groupId>
             <artifactId>spring-boot-starter-aop</artifactId>
         </dependency>
+
+        <!-- Spring Cloud -->
+        <dependency>
+            <groupId>org.springframework.cloud</groupId>
+            <artifactId>spring-cloud-starter-netflix-eureka-client</artifactId>
+        </dependency>
+        <dependency>
+            <groupId>org.springframework.cloud</groupId>
+            <artifactId>spring-cloud-starter-openfeign</artifactId>
+        </dependency>
+        <dependency>
+            <groupId>org.springframework.cloud</groupId>
+            <artifactId>spring-cloud-starter-circuitbreaker-resilience4j</artifactId>
+        </dependency>
+
+        <!-- MapStruct -->
         <dependency>
             <groupId>org.mapstruct</groupId>
             <artifactId>mapstruct</artifactId>
@@ -84,48 +77,46 @@
             <version>1.5.5.Final</version>
             <scope>provided</scope>
         </dependency>
+
+        <!-- Base de datos -->
         <dependency>
-            <groupId>org.springframework.cloud</groupId>
-            <artifactId>spring-cloud-starter-openfeign</artifactId>
+            <groupId>org.postgresql</groupId>
+            <artifactId>postgresql</artifactId>
+            <scope>runtime</scope>
         </dependency>
+
+        <!-- Springdoc (mantener versión más nueva) -->
         <dependency>
-            <groupId>org.springframework.cloud</groupId>
-            <artifactId>spring-cloud-starter-circuitbreaker-resilience4j</artifactId>
-        </dependency>
-        <dependency>
-<<<<<<< HEAD
-            <groupId>org.projectlombok</groupId>
-            <artifactId>lombok</artifactId>
-            <version>1.18.30</version>
-            <scope>provided</scope>
-        </dependency>
-=======
             <groupId>org.springdoc</groupId>
             <artifactId>springdoc-openapi-starter-webmvc-ui</artifactId>
             <version>2.8.13</version>
         </dependency>
 
->>>>>>> 698c96e7
+        <!-- Tests -->
+        <dependency>
+            <groupId>org.springframework.boot</groupId>
+            <artifactId>spring-boot-starter-test</artifactId>
+            <scope>test</scope>
+        </dependency>
     </dependencies>
 
     <build>
         <plugins>
-            <!-- Plugin para compilar con soporte de anotaciones (Lombok + MapStruct) -->
+            <!-- Soporte de anotaciones (Lombok + MapStruct) -->
             <plugin>
                 <groupId>org.apache.maven.plugins</groupId>
                 <artifactId>maven-compiler-plugin</artifactId>
                 <version>3.11.0</version>
                 <configuration>
-                    <source>17</source> <!-- Ajusta según tu versión de Java -->
+                    <source>17</source>
                     <target>17</target>
                     <annotationProcessorPaths>
-                        <!-- Lombok -->
+                        <!-- Lombok: aunque ya esté en el padre, aquí solo como processor -->
                         <path>
                             <groupId>org.projectlombok</groupId>
                             <artifactId>lombok</artifactId>
                             <version>1.18.30</version>
                         </path>
-                        <!-- MapStruct -->
                         <path>
                             <groupId>org.mapstruct</groupId>
                             <artifactId>mapstruct-processor</artifactId>
@@ -135,7 +126,7 @@
                 </configuration>
             </plugin>
 
-            <!-- Plugin de Spring Boot -->
+            <!-- Spring Boot -->
             <plugin>
                 <groupId>org.springframework.boot</groupId>
                 <artifactId>spring-boot-maven-plugin</artifactId>
