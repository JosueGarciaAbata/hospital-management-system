package com.drtx.jdit.reportservice.dto;

import io.swagger.v3.oas.annotations.media.Schema;
import lombok.AllArgsConstructor;
import lombok.Builder;
import lombok.Data;
import lombok.NoArgsConstructor;

import java.util.ArrayList;
import java.util.List;

/**
<<<<<<< HEAD
 * DTO para consultas agrupadas por centro médico
 */
@Data
@Builder
=======
 * DTO para reportes de consultas agrupadas por centro médico.
 */
@Getter
@Setter
>>>>>>> 698c96e7
@NoArgsConstructor
@AllArgsConstructor
@Schema(description = "Reporte de consultas agrupadas por centro médico")
public class ConsultaCentroMedicoDTO {
<<<<<<< HEAD
    private Long idCentro;
=======

    @Schema(description = "Identificador del centro médico", example = "1")
    private Long id;

    @Schema(description = "Nombre del centro médico", example = "Hospital Central")
>>>>>>> 698c96e7
    private String nombreCentro;

    @Schema(description = "Dirección del centro médico", example = "Av. Amazonas 1234")
    private String direccion;
<<<<<<< HEAD
    private Long totalConsultas;
    
    @Builder.Default
    private List<ConsultaDetalle> consultas = new ArrayList<>();
    
    @Data
    @Builder
=======

    @Schema(description = "Listado de consultas asociadas al centro médico")
    private List<ConsultaDetalle> consultas;

    @Getter
    @Setter
>>>>>>> 698c96e7
    @NoArgsConstructor
    @AllArgsConstructor
    @Schema(description = "Detalle de una consulta médica realizada en un centro")
    public static class ConsultaDetalle {
<<<<<<< HEAD
        private Long id;
        private String nombreMedico;
        private String nombrePaciente;
        private String especialidad;
        private java.time.LocalDateTime fechaConsulta;
=======
        @Schema(description = "Identificador de la consulta", example = "101")
        private Long consultaId;

        @Schema(description = "Nombre del médico que atendió la consulta", example = "Dr. Juan Pérez")
        private String nombreMedico;

        @Schema(description = "Especialidad del médico", example = "Cardiología")
        private String especialidad;

        @Schema(description = "Nombre del paciente atendido", example = "María López")
        private String nombrePaciente;

        @Schema(description = "Fecha y hora de la consulta", example = "2025-09-24T15:30:00")
        private LocalDateTime fechaConsulta;

        @Schema(description = "Estado de la consulta", example = "FINALIZADA")
>>>>>>> 698c96e7
        private String estado;
        private Double costoConsulta;
    }
}<|MERGE_RESOLUTION|>--- conflicted
+++ resolved
@@ -6,83 +6,62 @@
 import lombok.Data;
 import lombok.NoArgsConstructor;
 
+import java.time.LocalDateTime;
 import java.util.ArrayList;
 import java.util.List;
 
 /**
-<<<<<<< HEAD
- * DTO para consultas agrupadas por centro médico
+ * DTO para reportes de consultas agrupadas por centro médico.
  */
 @Data
 @Builder
-=======
- * DTO para reportes de consultas agrupadas por centro médico.
- */
-@Getter
-@Setter
->>>>>>> 698c96e7
 @NoArgsConstructor
 @AllArgsConstructor
 @Schema(description = "Reporte de consultas agrupadas por centro médico")
 public class ConsultaCentroMedicoDTO {
-<<<<<<< HEAD
-    private Long idCentro;
-=======
 
     @Schema(description = "Identificador del centro médico", example = "1")
-    private Long id;
+    private Long idCentro;
 
     @Schema(description = "Nombre del centro médico", example = "Hospital Central")
->>>>>>> 698c96e7
     private String nombreCentro;
 
     @Schema(description = "Dirección del centro médico", example = "Av. Amazonas 1234")
     private String direccion;
-<<<<<<< HEAD
+
+    @Schema(description = "Total de consultas en el centro médico", example = "150")
     private Long totalConsultas;
     
     @Builder.Default
+    @Schema(description = "Listado de consultas asociadas al centro médico")
     private List<ConsultaDetalle> consultas = new ArrayList<>();
     
     @Data
     @Builder
-=======
-
-    @Schema(description = "Listado de consultas asociadas al centro médico")
-    private List<ConsultaDetalle> consultas;
-
-    @Getter
-    @Setter
->>>>>>> 698c96e7
     @NoArgsConstructor
     @AllArgsConstructor
     @Schema(description = "Detalle de una consulta médica realizada en un centro")
     public static class ConsultaDetalle {
-<<<<<<< HEAD
+        
+        @Schema(description = "Identificador de la consulta", example = "101")
         private Long id;
-        private String nombreMedico;
-        private String nombrePaciente;
-        private String especialidad;
-        private java.time.LocalDateTime fechaConsulta;
-=======
-        @Schema(description = "Identificador de la consulta", example = "101")
-        private Long consultaId;
-
+        
         @Schema(description = "Nombre del médico que atendió la consulta", example = "Dr. Juan Pérez")
         private String nombreMedico;
-
+        
         @Schema(description = "Especialidad del médico", example = "Cardiología")
         private String especialidad;
-
+        
         @Schema(description = "Nombre del paciente atendido", example = "María López")
         private String nombrePaciente;
-
+        
         @Schema(description = "Fecha y hora de la consulta", example = "2025-09-24T15:30:00")
         private LocalDateTime fechaConsulta;
-
+        
         @Schema(description = "Estado de la consulta", example = "FINALIZADA")
->>>>>>> 698c96e7
         private String estado;
+        
+        @Schema(description = "Costo de la consulta", example = "85.50")
         private Double costoConsulta;
     }
 }