--- conflicted
+++ resolved
@@ -6,77 +6,62 @@
 import lombok.Data;
 import lombok.NoArgsConstructor;
 
+import java.time.LocalDateTime;
 import java.util.ArrayList;
 import java.util.List;
 
 /**
-<<<<<<< HEAD
- * DTO para consultas agrupadas por médico
+ * DTO para reportes de consultas agrupadas por médico.
  */
 @Data
 @Builder
-=======
- * DTO para reportes de consultas agrupadas por médico.
- */
-@Getter
-@Setter
->>>>>>> 698c96e7
 @NoArgsConstructor
 @AllArgsConstructor
 @Schema(description = "Reporte de consultas agrupadas por médico")
 public class ConsultaMedicoDTO {
-<<<<<<< HEAD
-    private Long idMedico;
-=======
 
     @Schema(description = "Identificador del médico", example = "301")
-    private Long id;
+    private Long idMedico;
 
     @Schema(description = "Nombre del médico", example = "Dr. Luis Herrera")
->>>>>>> 698c96e7
     private String nombreMedico;
 
     @Schema(description = "Especialidad del médico", example = "Dermatología")
     private String especialidad;
-<<<<<<< HEAD
+
+    @Schema(description = "Total de consultas realizadas por el médico", example = "89")
     private Long totalConsultas;
     
     @Builder.Default
+    @Schema(description = "Listado de consultas realizadas por el médico")
     private List<ConsultaDetalle> consultas = new ArrayList<>();
     
     @Data
     @Builder
-=======
-
-    @Schema(description = "Listado de consultas realizadas por el médico")
-    private List<ConsultaDetalle> consultas;
-
-    @Getter
-    @Setter
->>>>>>> 698c96e7
     @NoArgsConstructor
     @AllArgsConstructor
     @Schema(description = "Detalle de una consulta atendida por un médico")
     public static class ConsultaDetalle {
-<<<<<<< HEAD
+        
+        @Schema(description = "Identificador de la consulta", example = "401")
         private Long id;
-        private String nombrePaciente;
-        private java.time.LocalDateTime fechaConsulta;
-=======
-        @Schema(description = "Identificador de la consulta", example = "401")
-        private Long consultaId;
-
+        
         @Schema(description = "Nombre del paciente", example = "Pedro Jiménez")
         private String nombrePaciente;
-
+        
         @Schema(description = "Fecha y hora de la consulta", example = "2025-09-20T11:15:00")
         private LocalDateTime fechaConsulta;
-
+        
         @Schema(description = "Estado de la consulta", example = "CANCELADA")
->>>>>>> 698c96e7
         private String estado;
+        
+        @Schema(description = "Notas adicionales de la consulta", example = "Paciente con alergia medicamentosa")
         private String notas;
+        
+        @Schema(description = "Costo de la consulta", example = "95.00")
         private Double costoConsulta;
+        
+        @Schema(description = "Nombre del centro médico", example = "Hospital General")
         private String centroMedico;
     }
 }