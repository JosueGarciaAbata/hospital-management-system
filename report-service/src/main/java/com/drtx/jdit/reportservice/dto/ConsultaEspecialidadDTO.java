--- conflicted
+++ resolved
@@ -9,17 +9,10 @@
 import java.time.LocalDateTime;
 
 /**
-<<<<<<< HEAD
- * DTO para consultas agrupadas por especialidad
+ * DTO para reportes de consultas agrupadas por especialidad.
  */
 @Data
 @Builder
-=======
- * DTO para reportes de consultas agrupadas por especialidad.
- */
-@Getter
-@Setter
->>>>>>> 698c96e7
 @NoArgsConstructor
 @AllArgsConstructor
 @Schema(description = "Reporte de consultas agrupadas por especialidad")
@@ -42,7 +35,13 @@
 
     @Schema(description = "Estado de la consulta", example = "PENDIENTE")
     private String estado;
+
+    @Schema(description = "Notas adicionales de la consulta", example = "Control de rutina")
     private String notas;
+
+    @Schema(description = "Costo de la consulta", example = "75.00")
     private Double costoConsulta;
+
+    @Schema(description = "Nombre del centro médico", example = "Clínica San José")
     private String centroMedico;
 }